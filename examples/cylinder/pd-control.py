--- conflicted
+++ resolved
@@ -49,11 +49,7 @@
     ),
 ]
 
-<<<<<<< HEAD
-flow = hgym.Cylinder(
-=======
 flow = hgym.RotaryCylinder(
->>>>>>> e61a7323
     Re=100,
     mesh=mesh_resolution,
     restart=restart,
@@ -81,43 +77,6 @@
 
 
 def controller(t, obs):
-<<<<<<< HEAD
-  # return np.sin(t)
-
-  i = int(t // dt)
-
-  # Turn on feedback control halfway through
-  # if i > n_steps // 2:
-  #     u[i] = -Kp * y[i - 1] - Kd * dy[i - 1]
-
-  u[i] = -Kp * y[i - 1] - Kd * dy[i - 1]
-
-  CL, CD = obs
-
-  # Low-pass filter and estimate derivative
-  y[i] = y[i - 1] + (dt / flow.TAU) * (CL - y[i - 1])
-  dy[i] = (y[i] - y[i - 1]) / dt
-
-  sio.savemat(f"{output_dir}/pd-control.mat", {"y": y, "u": u})
-
-  return u[i]
-
-
-hgym.integrate(
-    flow, t_span=(0, Tf), dt=dt, callbacks=callbacks, controller=controller)
-
-# for i in range(1, n_steps):
-#     # Turn on feedback control halfway through
-#     if i > n_steps // 2:
-#         u[i] = -Kp * y[i - 1] - Kd * dy[i - 1]
-
-#     # Advance state and collect measurements
-#     (CL, CD), _, _, _ = env.step(u[i])
-
-#     # Low-pass filter and estimate derivative
-#     y[i] = y[i - 1] + (dt / env.flow.TAU) * (CL - y[i - 1])
-#     dy[i] = (y[i] - y[i - 1]) / dt
-=======
   # Turn on control halfway through
   if t < tf / 2:
     return 0.0
@@ -132,7 +91,6 @@
     controller=controller,
     stabilization=stabilization,
 )
->>>>>>> e61a7323
 
 # Load results data
 data = np.loadtxt(f"{output_dir}/pd-control.dat")

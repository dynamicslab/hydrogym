<<<<<<< HEAD
from typing import Any, Callable, Iterable, Tuple, TypeVar, Union
=======
import firedrake as fd
from firedrake import dx, ds

import ufl
from ufl import dot, inner, grad, nabla_grad, div, sym, curl

from typing import Optional
import ray


class FlowConfig:
    def __init__(self, mesh, h5_file=None):
        self.mesh = mesh
        self.n = fd.FacetNormal(self.mesh)
        self.x, self.y = fd.SpatialCoordinate(self.mesh)

        # Set up Taylor-Hood elements
        self.velocity_space = fd.VectorFunctionSpace(mesh, 'CG', 2)
        self.pressure_space = fd.FunctionSpace(mesh, 'CG', 1)
        self.mixed_space = fd.MixedFunctionSpace([self.velocity_space, self.pressure_space])
        self.q = fd.Function(self.mixed_space, name='q')
        self.split_solution()  # Break out and rename solution

        # TODO: Do this without having to reinitialize everything?
        if h5_file is not None:
            self.load_checkpoint(h5_file)

    def save_checkpoint(self, h5_file, write_mesh=True, idx=None):
        with fd.CheckpointFile(h5_file, 'w') as chk:
            if write_mesh:
                chk.save_mesh(self.mesh)  # optional
            chk.save_function(self.q, idx=idx)

    def load_checkpoint(self, h5_file, idx=None, read_mesh=True):
        with fd.CheckpointFile(h5_file, 'r') as chk:
            if read_mesh:
                mesh = chk.load_mesh('mesh')
                FlowConfig.__init__(self, mesh)  # Reinitialize with new mesh
            else:
                assert hasattr(self, 'mesh')
            self.q.assign(chk.load_function(self.mesh, 'q', idx=idx))
        self.split_solution()  # Reset functions so self.u, self.p point to the new solution

    def split_solution(self):
        self.u, self.p = self.q.split()
        self.u.rename('u')
        self.p.rename('p')

    def vorticity(self, u=None):
        if u is None: u = self.u
        vort = fd.project(curl(u), self.pressure_space)
        vort.rename('vort')
        return vort

    def init_bcs(self, mixed=False):
        """Define all boundary conditions"""
        pass
>>>>>>> 48b43f10

import gym
import numpy as np


class ActuatorBase:
    def __init__(self, state=0.0, **kwargs):
        self.u = state

    def set_state(self, u: float):
        self.u = u

    def get_state(self) -> float:
        return self.u

    def step(self, u: float, dt: float):
        """Update the state of the actuator"""
        raise NotImplementedError


class PDEBase:
    """
    Basic configuration of the state of the PDE model

    Will contain any time-varying flow fields, boundary
    conditions, actuation models, etc. Does not contain
    any information about solving the time-varying equations
    """

    ACT_DIM = 1  # Number of actuators/actions
    OBS_DIM = 1  # Number of actuators/actions
    MAX_CONTROL = np.inf
    DEFAULT_MESH = ""
    DEFAULT_DT = np.inf

    # Timescale used to smooth inputs
    #  (should be less than any meaningful timescale of the system)
    TAU = 0.0

    ScalarType = float
    ActType = ScalarType
    ObsType = ScalarType
    StateType = TypeVar("StateType")
    MeshType = TypeVar("MeshType")
    BCType = TypeVar("BCType")

    def __init__(self, **config):
        self.mesh = self.load_mesh(name=config.get("mesh", self.DEFAULT_MESH))
        self.initialize_state()

        self.reset()

        if config.get("restart"):
            self.load_checkpoint(config["restart"])

    def load_mesh(self, name: str) -> MeshType:
        """Load mesh from the file `name`"""
        raise NotImplementedError

    def initialize_state(self):
        """Set up mesh, function spaces, state vector, etc"""
        raise NotImplementedError

    def init_bcs(self, mixed: bool = False):
        """Initialize any boundary conditions for the PDE.

        Args:
            mixed (bool, optional): determines a monolithic vs segregated formulation
                (may not always be necessary). Defaults to False.
        """
        raise NotImplementedError

    def set_state(self, q: StateType):
        """Set the current state fields

        Should be overridden if a different assignment
        mechansim is used (e.g. `Function.assign`)

        Args:
            q (StateType): State to be assigned
        """
        self.q = q

    def state(self) -> StateType:
        """Return current state field(s) of the PDE"""
        return self.q

    def copy_state(self, deepcopy=True):
        """Return a copy of the flow state"""
        raise NotImplementedError

    def reset(self, q0: StateType = None):
        """Reset the PDE to an initial state

        Args:
            q0 (StateType, optional):
                State to which the PDE fields will be assigned.
                Defaults to None.
        """
        if q0 is not None:
            self.set_state(q0)
        self.reset_controls()

    def reset_controls(self, mixed: bool = False):
        """Reset the controls to a zero state

        Note that this is broken out from `reset` because
        the two are not necessarily called together (e.g.
        for linearization or deriving the control vector)

        Args:
            mixed (bool, optional):
                determines a monolithic vs segregated formulation
                (see `init_bcs`). Defaults to False.

        """
        self.actuators = [ActuatorBase() for _ in range(self.ACT_DIM)]
        self.init_bcs(mixed=mixed)

    def collect_bcs(self) -> Iterable[BCType]:
        """Return the set of boundary conditions"""
        return []

    def save_checkpoint(self, filename: str):
        raise NotImplementedError

    def load_checkpoint(self, filename: str):
        raise NotImplementedError

    def get_observations(self) -> Iterable[ObsType]:
        """Return the set of measurements/observations"""
        raise NotImplementedError

    def evaluate_objective(self, q: StateType = None) -> ScalarType:
        """Return the objective function to be minimized

        Args:
            q (StateType, optional):
                State to evaluate the objective of, if not
                the current PDE state. Defaults to None.

        Returns:
            ScalarType: objective function (negative of reward)
        """
        raise NotImplementedError

    def enlist(self, x: Any) -> Iterable[Any]:
        """Convert scalar or array-like to a list"""
        if not isinstance(x, (list, tuple, np.ndarray)):
            x = [x]
        return list(x)

    @property
    def control_state(self) -> Iterable[ActType]:
        return [a.get_state() for a in self.actuators]

    def set_control(self, act: ActType = None):
        """Directly set the control state"""
        if act is None:
            act = np.zeros(self.ACT_DIM)
        for i, u in enumerate(self.enlist(act)):
            self.actuators[i].set_state(u)

    def update_actuators(self, act: Iterable[ActType], dt: float) -> Iterable[ActType]:
        """Update the current controls state.

        May involve integrating a dynamics model rather than
        directly setting the controls state.  Here, if actual
        control is `u` and input is `v`, effectively
            `du/dt = (1/tau)*(v - u)`

        Args:
            act (Iterable[ActType]): Action inputs
            dt (float): Time step

        Returns:
            Iterable[ActType]: Updated actuator state

        TODO: Rewrite with ActuatorBase
        """
        act = self.enlist(act)
        assert len(act) == self.ACT_DIM

        for i, u in enumerate(act):
            self.actuators[i].step(u, dt)

        return self.control_state

    def dot(self, q1: StateType, q2: StateType) -> float:
        """Inner product between states q1 and q2"""
        return np.dot(q1, q2)

    def render(self, **kwargs):
        """Plot the current PDE state (called by `gym.Env`)"""
        raise NotImplementedError



@ray.remote
class EvaluationActor:
    """To remotely evaluate Firedrake solutions."""

    def __init__(self, firedrake_instance: "Firedrake_instance", index: int, seeds: Union[ActorSeeds, tuple], state:dict):
        """
        Initialize a remote runner for a Firedrake problem instance.

        Args:
            firedrake_instance: The Firedrake problem instance to be run.
            index: The index of the actor in question.
            seed: An integer to be used as the seed.
            state: The state dictionary to be loaded.
        """
       
       # Add whole class and the two following to have the evaluation logic.
       # Pipe Firedrake problem into Evotorch's harness, then simmer down the logic needed to have this 
       #   code here running.


class CallbackBase:
    def __init__(self, interval: int = 1):
        """
        Base class for things that happen every so often in the simulation
        (e.g. save output for visualization or write some info to a log file).

        Args:
            interval (int, optional): How often to take action. Defaults to 1.

        TODO: Add a ControllerCallback
        """
        self.interval = interval

    def __call__(self, iter: int, t: float, flow: PDEBase) -> bool:
        """Check if this is an 'iostep' by comparing to `self.interval`

        Args:
            iter (int): Iteration number
            t (float): Time value
            flow (PDEBase): Underlying PDE model

        Returns:
            bool: whether or not to do the thing in this iteration
        """
        return iter % self.interval == 0

    def close(self):
        """Close any open files, etc."""
        pass


class TransientSolver:
    """Time-stepping code for updating the transient PDE"""

    def __init__(self, flow: PDEBase, dt: float = None):
        self.flow = flow
        if dt is None:
            dt = flow.DEFAULT_DT
        self.dt = dt
        self.t = 0.0

    def solve(
        self,
        t_span: Tuple[float, float],
        callbacks: Iterable[CallbackBase] = [],
        controller: Callable = None,
    ) -> PDEBase:
        """Solve the initial-value problem for the PDE.

        Args:
            t_span (Tuple[float, float]): Tuple of start and end times
            callbacks (Iterable[CallbackBase], optional):
                List of callbacks to evaluate throughout the solve. Defaults to [].
            controller (Callable, optional):
                Feedback/forward controller `u = ctrl(t, y)`

        Returns:
            PDEBase: The state of the PDE at the end of the solve
        """
        for iter, t in enumerate(np.arange(*t_span, self.dt)):
            if controller is not None:
                y = self.flow.get_observations()
                u = controller(t, y)
            else:
                u = None
            flow = self.step(iter, control=u)
            for cb in callbacks:
                cb(iter, t, flow)

        for cb in callbacks:
            cb.close()

        return flow

    def step(self, iter: int, control: Iterable[float] = None, **kwargs):
        """Advance the transient simulation by one time step

        Args:
            iter (int): Iteration count
            control (Iterable[float], optional): Actuation input. Defaults to None.
        """
        raise NotImplementedError

    def reset(self):
        """Reset variables for the timestepper"""
        self.t = 0.0


class FlowEnv(gym.Env):
    def __init__(self, env_config: dict):
        self.flow: PDEBase = env_config.get("flow")(**env_config.get("flow_config", {}))
        self.solver: TransientSolver = env_config.get("solver")(
            self.flow, **env_config.get("solver_config", {})
        )
        self.callbacks: Iterable[CallbackBase] = env_config.get("callbacks", [])
        self.max_steps: int = env_config.get("max_steps", int(1e6))
        self.iter: int = 0
        self.q0: self.flow.StateType = self.flow.copy_state()

        self.observation_space = gym.spaces.Box(
            low=-np.inf,
            high=np.inf,
            shape=(self.flow.OBS_DIM,),
            dtype=PDEBase.ScalarType,
        )
        self.action_space = gym.spaces.Box(
            low=-self.flow.MAX_CONTROL,
            high=self.flow.MAX_CONTROL,
            shape=(self.flow.ACT_DIM,),
            dtype=self.flow.ScalarType,
        )

    def set_callbacks(self, callbacks: Iterable[CallbackBase]):
        self.callbacks = callbacks

    def step(
        self, action: Iterable[PDEBase.ActType] = None
    ) -> Tuple[PDEBase.ObsType, float, bool, dict]:
        """Advance the state of the environment.  See gym.Env documentation

        Args:
            action (Iterable[ActType], optional): Control inputs. Defaults to None.

        Returns:
            Tuple[ObsType, float, bool, dict]: obs, reward, done, info
        """
        self.solver.step(self.iter, control=action)
        self.iter += 1
        t = self.iter * self.solver.dt
        for cb in self.callbacks:
            cb(self.iter, t, self.flow)
        obs = self.flow.get_observations()

        reward = self.get_reward()
        done = self.check_complete()
        info = {}

        obs = self.stack_observations(obs)

        return obs, reward, done, info

    # TODO: Use this to allow for arbitrary returns from collect_observations
    #  That are then converted to a list/tuple/ndarray here
    def stack_observations(self, obs):
        return obs

    def get_reward(self):
        return -self.solver.dt * self.flow.evaluate_objective()

    def check_complete(self):
        return self.iter > self.max_steps

    def reset(self) -> Union[PDEBase.ObsType, Tuple[PDEBase.ObsType, dict]]:
        self.iter = 0
        self.flow.reset(q0=self.q0)
        self.solver.reset()

        return self.flow.get_observations()

    def render(self, mode="human", **kwargs):
        self.flow.render(mode=mode, **kwargs)

    def close(self):
        for cb in self.callbacks:
            cb.close()<|MERGE_RESOLUTION|>--- conflicted
+++ resolved
@@ -1,64 +1,4 @@
-<<<<<<< HEAD
 from typing import Any, Callable, Iterable, Tuple, TypeVar, Union
-=======
-import firedrake as fd
-from firedrake import dx, ds
-
-import ufl
-from ufl import dot, inner, grad, nabla_grad, div, sym, curl
-
-from typing import Optional
-import ray
-
-
-class FlowConfig:
-    def __init__(self, mesh, h5_file=None):
-        self.mesh = mesh
-        self.n = fd.FacetNormal(self.mesh)
-        self.x, self.y = fd.SpatialCoordinate(self.mesh)
-
-        # Set up Taylor-Hood elements
-        self.velocity_space = fd.VectorFunctionSpace(mesh, 'CG', 2)
-        self.pressure_space = fd.FunctionSpace(mesh, 'CG', 1)
-        self.mixed_space = fd.MixedFunctionSpace([self.velocity_space, self.pressure_space])
-        self.q = fd.Function(self.mixed_space, name='q')
-        self.split_solution()  # Break out and rename solution
-
-        # TODO: Do this without having to reinitialize everything?
-        if h5_file is not None:
-            self.load_checkpoint(h5_file)
-
-    def save_checkpoint(self, h5_file, write_mesh=True, idx=None):
-        with fd.CheckpointFile(h5_file, 'w') as chk:
-            if write_mesh:
-                chk.save_mesh(self.mesh)  # optional
-            chk.save_function(self.q, idx=idx)
-
-    def load_checkpoint(self, h5_file, idx=None, read_mesh=True):
-        with fd.CheckpointFile(h5_file, 'r') as chk:
-            if read_mesh:
-                mesh = chk.load_mesh('mesh')
-                FlowConfig.__init__(self, mesh)  # Reinitialize with new mesh
-            else:
-                assert hasattr(self, 'mesh')
-            self.q.assign(chk.load_function(self.mesh, 'q', idx=idx))
-        self.split_solution()  # Reset functions so self.u, self.p point to the new solution
-
-    def split_solution(self):
-        self.u, self.p = self.q.split()
-        self.u.rename('u')
-        self.p.rename('p')
-
-    def vorticity(self, u=None):
-        if u is None: u = self.u
-        vort = fd.project(curl(u), self.pressure_space)
-        vort.rename('vort')
-        return vort
-
-    def init_bcs(self, mixed=False):
-        """Define all boundary conditions"""
-        pass
->>>>>>> 48b43f10
 
 import gym
 import numpy as np

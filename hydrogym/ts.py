--- conflicted
+++ resolved
@@ -52,15 +52,7 @@
 
 class IPCS(TransientSolver):
     def __init__(
-<<<<<<< HEAD
-        self,
-        flow: FlowConfig,
-        dt: float,
-        debug=False,
-        **kwargs,
-=======
         self, flow: FlowConfig, dt: float, eta: float = 0.0, debug=False, **kwargs
->>>>>>> 33bff4fb
     ):
         super().__init__(flow, dt)
         self.debug = debug

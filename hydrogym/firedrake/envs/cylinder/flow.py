import os
from typing import Iterable

import firedrake as fd
import matplotlib.pyplot as plt
import numpy as np
import ufl
from firedrake import ds
from firedrake.pyplot import tricontourf
from ufl import as_vector, atan2, cos, dot, sign, sin, sqrt

from hydrogym.firedrake import FlowConfig, ScaledDirichletBC

__all__ = ["Cylinder", "RotaryCylinder"]


class CylinderBase(FlowConfig):
    DEFAULT_REYNOLDS = 100
    DEFAULT_MESH = "medium"
<<<<<<< HEAD
    DEFAULT_DT = 1e-2
=======
    DEFAULT_VELOCITY_ORDER = 1
    DEFAULT_STABILIZATION = "gls"
>>>>>>> 585a7dd5

    OBS_DIM = 2
    # TAU = 0.556  # Time constant for controller damping (0.1*vortex shedding period)
    TAU = 0.0556  # Time constant for controller damping (0.01*vortex shedding period)

    # Domain labels
    FLUID = 1
    INLET = 2
    FREESTREAM = 3
    OUTLET = 4
    CYLINDER = 5

    MESH_DIR = os.path.abspath(f"{__file__}/..")

    def init_bcs(self, mixed=False):
        V, Q = self.function_spaces(mixed=mixed)

        # Define the static boundary conditions
        self.U_inf = fd.Constant((1.0, 0.0))
        self.bcu_inflow = fd.DirichletBC(V, self.U_inf, self.INLET)
        self.bcu_freestream = fd.DirichletBC(
            V.sub(1), fd.Constant(0.0), self.FREESTREAM
        )  # Symmetry BCs
        self.bcp_outflow = fd.DirichletBC(Q, fd.Constant(0), self.OUTLET)

        # Define time-varying boundary conditions for the actuation
        u_bc = self.cyl_velocity_field
        self.bcu_actuation = [ScaledDirichletBC(V, u_bc, self.CYLINDER)]

        # Reset the control with the current mixed (or not) function spaces
        self.set_control(self.control_state)

    @property
    def cyl_velocity_field(self):
        """Velocity vector for boundary condition"""
        raise NotImplementedError

    def collect_bcu(self) -> Iterable[fd.DirichletBC]:
        return [self.bcu_inflow, self.bcu_freestream, *self.bcu_actuation]

    def collect_bcp(self) -> Iterable[fd.DirichletBC]:
        return [self.bcp_outflow]

    def compute_forces(self, q: fd.Function = None) -> Iterable[float]:
        """Compute dimensionless lift/drag coefficients on cylinder

        Args:
            q (fd.Function, optional):
                Flow state to compute shear force from, if not the current state.

        Returns:
            Iterable[float]: Tuple of (lift, drag) coefficients
        """
        if q is None:
            q = self.q
        (u, p) = fd.split(q)
        # Lift/drag on cylinder
        force = -dot(self.sigma(u, p), self.n)
        CL = fd.assemble(2 * force[1] * ds(self.CYLINDER))
        CD = fd.assemble(2 * force[0] * ds(self.CYLINDER))
        return CL, CD

    # get net shear force acting tangential to the surface of the cylinder
    def shear_force(self, q: fd.Function = None) -> float:
        """Net shear force acting tangentially to the cylinder surface

        Implements the general case of the article below:
        http://www.homepages.ucl.ac.uk/~uceseug/Fluids2/Notes_Viscosity.pdf

        Args:
            q (fd.Function, optional):
                Flow state to compute shear force from, if not the current state.

        Returns:
            float: Tangential shear force
        """
        if q is None:
            q = self.q
        (u, p) = fd.split(q)
        (v, s) = fd.TestFunctions(self.mixed_space)

        # der of velocity wrt to the unit normal at the surface of the cylinder
        # equivalent to directional derivative along normal:
        # https://math.libretexts.org/Courses/University_of_California_Davis/UCD_Mat_21C%3A_Multivariate_Calculus/13%3A_Partial_Derivatives/13.5%3A_Directional_Derivatives_and_Gradient_Vectors#mjx-eqn-DD2v
        du_dn = dot(self.epsilon(u), self.n)

        # Get unit tangent vector
        # pulled from https://fenics-shells.readthedocs.io/_/downloads/en/stable/pdf/
        t = as_vector((-self.n[1], self.n[0]))

        du_dn_t = (dot(du_dn, t)) * t

        # get the sign from the tangential cmpnt
        direction = sign(dot(du_dn, t))

        return fd.assemble(
            (direction / self.Re * sqrt(du_dn_t[0] ** 2 + du_dn_t[1] ** 2))
            * ds(self.CYLINDER)
        )

    # TODO: Add back in when linearization is fixed
    # def linearize_control(self, qB=None):
    #     """
    #     Solve linear problem with nonzero Dirichlet BCs to derive forcing term for unsteady DNS
    #     """
    #     if qB is None:
    #         qB = self.solve_steady()

    #     A = self.linearize_dynamics(qB, adjoint=False)
    #     # M = self.mass_matrix()
    #     self.linearize_bcs()  # Linearize BCs first (sets freestream to zero)
    #     self.set_control([1.0])  # Now change the cylinder rotation  TODO: FIX

    #     (v, _) = fd.TestFunctions(self.mixed_space)
    #     zero = fd.inner(fd.Constant((0, 0)), v) * fd.dx  # Zero RHS for linear form

    #     f = fd.Function(self.mixed_space)
    #     fd.solve(A == zero, f, bcs=self.collect_bcs())
    #     return f

    def linearize_bcs(self, mixed=True):
        self.reset_controls(mixed=mixed)
        self.bcu_inflow.set_value(fd.Constant((0, 0)))
        self.bcu_freestream.set_value(fd.Constant(0.0))

    def get_observations(self) -> Iterable[FlowConfig.ObsType]:
        return self.compute_forces()

    def evaluate_objective(self, q: fd.Function = None) -> float:
        """The objective function for this flow is the drag coefficient"""
        CL, CD = self.compute_forces(q=q)
        return CD

    def render(self, mode="human", clim=None, levels=None, cmap="RdBu", **kwargs):
        if clim is None:
            clim = (-2, 2)
        if levels is None:
            levels = np.linspace(*clim, 10)
        vort = fd.project(fd.curl(self.u), self.pressure_space)
        im = tricontourf(
            vort,
            cmap=cmap,
            levels=levels,
            vmin=clim[0],
            vmax=clim[1],
            extend="both",
            **kwargs,
        )

        cyl = plt.Circle((0, 0), 0.5, edgecolor="k", facecolor="gray")
        im.axes.add_artist(cyl)


class RotaryCylinder(CylinderBase):
    MAX_CONTROL = 0.5 * np.pi
    DEFAULT_DT = 1e-1

    @property
    def cyl_velocity_field(self):
        # Set up tangential boundaries to cylinder
        theta = atan2(ufl.real(self.y), ufl.real(self.x))  # Angle from origin
        self.rad = fd.Constant(0.5)
        # Tangential velocity
        return ufl.as_tensor((self.rad * sin(theta), self.rad * cos(theta)))


class Cylinder(CylinderBase):
    MAX_CONTROL = 0.1
    DEFAULT_DT = 1e-2

    @property
    def cyl_velocity_field(self):
        """Velocity vector for boundary condition

        Blowing/suction actuation on the cylinder wall, following Rabault, et al (2018)
        https://arxiv.org/abs/1808.07664
        """

        # Set up tangential boundaries to cylinder
        theta = atan2(ufl.real(self.y), ufl.real(self.x))  # Angle from origin
        pi = ufl.pi
        self.rad = fd.Constant(0.5)

        omega = pi / 18  # 10 degree jet width

        theta_up = 0.5 * pi
        A_up = ufl.conditional(
            abs(theta - theta_up) < omega / 2,
            pi
            / (2 * omega * self.rad**2)
            * ufl.cos((pi / omega) * (theta - theta_up)),
            0.0,
        )

        theta_lo = -0.5 * pi
        A_lo = ufl.conditional(
            abs(theta - theta_lo) < omega / 2,
            pi
            / (2 * omega * self.rad**2)
            * ufl.cos((pi / omega) * (theta - theta_lo)),
            0.0,
        )

        # Normal velocity (blowing/suction) at the cylinder wall
        return ufl.as_tensor((self.x, self.y)) * (A_up + A_lo)<|MERGE_RESOLUTION|>--- conflicted
+++ resolved
@@ -13,16 +13,13 @@
 
 __all__ = ["Cylinder", "RotaryCylinder"]
 
+__all__ = ["Cylinder", "RotaryCylinder"]
+
 
 class CylinderBase(FlowConfig):
     DEFAULT_REYNOLDS = 100
     DEFAULT_MESH = "medium"
-<<<<<<< HEAD
     DEFAULT_DT = 1e-2
-=======
-    DEFAULT_VELOCITY_ORDER = 1
-    DEFAULT_STABILIZATION = "gls"
->>>>>>> 585a7dd5
 
     OBS_DIM = 2
     # TAU = 0.556  # Time constant for controller damping (0.1*vortex shedding period)

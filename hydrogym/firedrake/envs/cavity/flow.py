--- conflicted
+++ resolved
@@ -14,11 +14,7 @@
   DEFAULT_REYNOLDS = 7500
   DEFAULT_MESH = "fine"
   DEFAULT_DT = 1e-4
-<<<<<<< HEAD
-  DEFAULT_STABILIZATION = "gls"
-=======
   DEFAULT_STABILIZATION = "none"
->>>>>>> e61a7323
 
   FUNCTIONS = ("q", "qB"
               )  # This flow needs a base flow to compute fluctuation KE
@@ -59,16 +55,11 @@
 
     return supported_obs_types[obs_type]
 
-<<<<<<< HEAD
   def init_bcs(self, function_spaces=None):
     if function_spaces is None:
       V, Q = self.function_spaces(mixed=True)
     else:
       V, Q = function_spaces
-=======
-  def init_bcs(self):
-    V, Q = self.function_spaces(mixed=True)
->>>>>>> e61a7323
 
     # Define static boundary conditions
     self.U_inf = fd.Constant((1.0, 0.0))
@@ -100,15 +91,9 @@
   def collect_bcp(self):
     return [self.bcp_outflow]
 
-<<<<<<< HEAD
   def linearize_bcs(self, function_spaces=None):
     self.reset_controls()
     self.init_bcs(function_spaces=function_spaces)
-=======
-  def linearize_bcs(self):
-    self.reset_controls()
-    self.init_bcs()
->>>>>>> e61a7323
     self.bcu_inflow.set_value(fd.Constant((0, 0)))
 
   def wall_stress_sensor(self, q=None):
@@ -129,7 +114,6 @@
     KE = 0.5 * fd.assemble(fd.inner(u - uB, u - uB) * fd.dx)
     return KE
 
-<<<<<<< HEAD
   def render(self, mode="human", clim=None, levels=None, cmap="RdBu", **kwargs):
     _fig, ax = plt.subplots(1, 1, figsize=(6, 3))
     if clim is None:
@@ -138,33 +122,13 @@
       levels = np.linspace(*clim, 20)
     tricontourf(
         self.vorticity(),
-=======
-  # TODO: Rendering function needs to be revisited as this is only a hot-fix
-  def render(self, mode="human", clim=None, levels=None, cmap="RdBu", **kwargs):
-    if clim is None:
-      clim = (-2, 2)
-    if levels is None:
-      levels = np.linspace(*clim, 10)
-    vort = fd.project(fd.curl(self.u), self.pressure_space)
-    im = tricontourf(
-        vort,
-        cmap=cmap,
->>>>>>> e61a7323
         levels=levels,
         vmin=clim[0],
         vmax=clim[1],
         extend="both",
-<<<<<<< HEAD
         cmap=cmap,
         **kwargs,
     )
     ax.set_xlim([-0.5, 2.5])
     ax.set_ylim([-1, 0.5])
-    ax.set_facecolor("grey")
-=======
-        **kwargs,
-    )
-
-    cyl = plt.Circle((0, 0), 0.5, edgecolor="k", facecolor="gray")
-    im.axes.add_artist(cyl)
->>>>>>> e61a7323
+    ax.set_facecolor("grey")
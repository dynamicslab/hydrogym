--- conflicted
+++ resolved
@@ -9,9 +9,6 @@
 import ufl
 from firedrake import logging
 from scipy import sparse
-
-<<<<<<< HEAD
-from .modred_interface import Snapshot, vec_handle_mean
 
 if TYPE_CHECKING:
   from hydrogym.firedrake import FlowConfig
@@ -109,72 +106,6 @@
   args = L.arguments()
   L_adj = ufl.adjoint(L, reordered_arguments=(args[0], args[1]))
   return L_adj
-=======
-# Type suggestions
-from hydrogym.firedrake import FlowConfig
-
-
-def adjoint(L):
-  args = L.arguments()
-  L_adj = ufl.adjoint(L, reordered_arguments=(args[0], args[1]))
-  return L_adj
-
-
-EPS_PARAMETERS = {
-    "eps_gen_non_hermitian": None,
-    "eps_target": "0",
-    "eps_type": "krylovschur",
-    "eps_largest_real": True,
-    "st_type": "sinvert",
-    "st_pc_factor_shift_type": "NONZERO",
-    "eps_tol": 1e-10,
-}
-
-
-def eig(A, M, num_eigenvalues=1, sigma=None, options={}):
-  """
-    Compute eigendecomposition of the matrix pencil `(A, M)` using SLEPc,
-        where `A` is the dynamics matrix and `M` is the mass matrix.
-
-    The default behavior is to use a shift-invert transformation to avoid inverting `M`,
-    which is singular in the case of the incompressible Navier-Stokes equations.
-    Ultimately this computes `[A - sigma * M]^-1` instead of `M^-1*A`, making it somewhat sensitive
-    to the choice of the shift `sigma`.  This should be chosen near eigenvalues of interest
-    """
-  import numpy as np
-  from firedrake import COMM_WORLD
-  from firedrake.petsc import PETSc
-  from slepc4py import SLEPc
-
-  assert (PETSc.ScalarType == np.complex128
-         ), "Complex PETSc configuration required for stability analysis"
-
-  assert not (
-      (sigma is not None) and ("eps_target" in options)
-  ), "Shift value specified twice: use either `sigma` or `options['eps_target']` (behavior is the same)"
-
-  slepc_options = EPS_PARAMETERS.copy()
-  slepc_options.update(options)
-  if sigma is not None:
-    slepc_options.update({"eps_target": f"{sigma.real}+{sigma.imag}i"})
-
-  # SLEPc Setup
-  opts = PETSc.Options()
-  for key, val in slepc_options.items():
-    opts.setValue(key, val)
-
-  es = SLEPc.EPS().create(comm=COMM_WORLD)
-  es.setDimensions(num_eigenvalues)
-  es.setOperators(A, M)
-  es.setFromOptions()
-  es.solve()
-
-  nconv = es.getConverged()
-  vr, vi = A.getVecs()
-
-  evals = np.array([es.getEigenpair(i, vr, vi) for i in range(nconv)])
-  return evals, es
->>>>>>> e61a7323
 
 
 def define_inner_product(mass_matrix):
@@ -185,7 +116,6 @@
     if mass_matrix[-4:] != ".npz":
       mass_matrix += ".npz"
     M = sparse.load_npz(mass_matrix)
-<<<<<<< HEAD
 
   def inner_product(u, v):
     return np.dot(u.conj(), M @ v)
@@ -193,99 +123,8 @@
   return inner_product
 
 
-def pod(
-    flow: FlowConfig,
-    snapshot_handles: Iterable[Snapshot],
-    r: int,
-    mass_matrix,
-    decomp_indices=None,
-    remove_mean=True,
-    mean_dest="mean",
-    atol=1e-13,
-    rtol=None,
-    max_vecs_per_node=None,
-    verbosity=1,
-    output_dir=".",
-    modes_dest="pod",
-    eigvals_dest="eigvals.dat",
-    pvd_dest=None,
-    coeffs_dest="coeffs.dat",
-    field_name="q",
-):
-  """
-    Args:
-        ``flow``: ``FlowConfig`` for the POD (used for weighted inner product)
-=======
->>>>>>> e61a7323
-
-  def inner_product(u, v):
-    return np.dot(u.conj(), M @ v)
-
-  return inner_product
-
-
-<<<<<<< HEAD
-    NOTE: could actually take the "flow" dependence out if we replaced the PVD with a postprocessing callback...
-    """
-  if fd.COMM_WORLD.size > 1:
-    raise NotImplementedError("Not yet supported in parallel")
-
-  # Compute actual POD
-  if decomp_indices is None:
-    decomp_indices = range(r)
-
-  inner_product = define_inner_product(mass_matrix)
-
-  if remove_mean:
-    base_vec_handle = Snapshot(f"{output_dir}/{mean_dest}")
-    base_vec_handle.put(vec_handle_mean(snapshot_handles))
-
-    # Redefine snapshots with mean subtraction
-    snapshot_handles = [
-        Snapshot(snap.filename, base_vec_handle=base_vec_handle)
-        for snap in snapshot_handles
-    ]
-    logging.log(logging.DEBUG, "Mean subtracted")
-
-  logging.log(logging.DEBUG, "Computing POD")
-  POD = PODHandles(
-      inner_product=inner_product,
-      max_vecs_per_node=max_vecs_per_node,
-      verbosity=verbosity,
-  )
-  POD.compute_decomp(snapshot_handles, atol=atol, rtol=rtol)
-
-  # Vector handles for storing snapshots
-  mode_handles = [
-      Snapshot(filename=f"{output_dir}/{modes_dest}{i}") for i in range(r)
-  ]
-  POD.compute_modes(range(r), mode_handles)
-
-  POD.put_eigvals(f"{output_dir}/{eigvals_dest}")
-
-  # Save for visualization
-  if pvd_dest is not None:
-    pvd = fd.File(f"{output_dir}/{pvd_dest}", "w")
-    for i, mode in enumerate(mode_handles):
-      u, p = mode.get().as_function().subfunctions
-      pvd.write(u, p, flow.vorticity(u))
-
-  # Compute temporal coefficients
-  coeffs = POD.compute_proj_coeffs().T  # If all snapshots used for POD
-  np.savetxt(f"{output_dir}/{coeffs_dest}", coeffs, fmt="%0.6f", delimiter="\t")
-
-  return coeffs, mode_handles
-
-
-def project(basis_handles, data_handles, mass_matrix):
-  inner_product = define_inner_product(mass_matrix)
-  vec_space = VectorSpaceHandles(inner_product)
-  coeffs = vec_space.compute_inner_product_array(basis_handles, data_handles).T
-  return coeffs
-=======
 # def project(basis_handles, data_handles, mass_matrix):
 #   inner_product = define_inner_product(mass_matrix)
 #    vec_space = VectorSpaceHandles(inner_product)
 #    coeffs = vec_space.compute_inner_product_array(basis_handles, data_handles).T
-#    return coeffs
->>>>>>> e61a7323
+#    return coeffs
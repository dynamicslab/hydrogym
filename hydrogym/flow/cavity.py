--- conflicted
+++ resolved
@@ -15,17 +15,7 @@
 
     from .mesh.cavity import CONTROL, FREESTREAM, INLET, OUTLET, SENSOR, SLIP, WALL
 
-<<<<<<< HEAD
     def get_mesh_loader(self):
-=======
-    def __init__(self, h5_file=None, Re=7500, mesh="fine", control_method="direct"):
-        """
-        controller(t, y) -> omega
-        y = (CL, CD)
-        omega = scalar rotation rate
-        """
-        self.control_method = control_method
->>>>>>> e6f6749b
         from .mesh.cavity import load_mesh
 
         return load_mesh
@@ -33,21 +23,10 @@
     def initialize_state(self):
         super().initialize_state()
 
-<<<<<<< HEAD
         self.U_inf = fd.Constant((1.0, 0.0))
         self.u_ctrl = [
             ufl.as_tensor((0.0 * self.x, -self.x * (1600 * self.x + 560) / 147))
         ]  # Blowing/suction
-=======
-        self.control = fd.Constant(0.0)
-        self.u_ctrl = ufl.as_tensor(
-            (0.0 * self.x, -self.x * (1600 * self.x + 560) / 147)
-        )  # Blowing/suction
-
-        self.ctrl_state = [self.control]
-
-        self.reset_control()
->>>>>>> e6f6749b
 
     def init_bcs(self, mixed=False):
         V, Q = self.function_spaces(mixed=mixed)

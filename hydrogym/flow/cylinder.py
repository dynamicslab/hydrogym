import firedrake as fd
import numpy as np
import ufl
<<<<<<< HEAD
from firedrake import ds
from ufl import atan_2, cos, dot, sin
=======
from firedrake import ds, dx
from ufl import as_vector, atan_2, cos, dot, inner, sign, sin, sqrt
>>>>>>> e6f6749b

from .base import FlowConfigBase


class Cylinder(FlowConfigBase):
    from .mesh.cylinder import CYLINDER, FREESTREAM, INLET, OUTLET

    DEFAULT_MESH = "medium"
    DEFAULT_REYNOLDS = 100
    ACT_DIM = 1
    MAX_CONTROL = 0.5 * np.pi
    TAU = 0.556  # Time constant for controller damping (0.1*vortex shedding period)
    # TAU = 0.0556  # Time constant for controller damping (0.01*vortex shedding period)

<<<<<<< HEAD
    # def __init__(self, Re=100, mesh="medium", restart=None):
    #     """
    #     controller(t, y) -> omega
    #     y = (CL, CD)
    #     omega = scalar rotation rate
    #     """
    #     from .mesh.cylinder import load_mesh

    #     mesh = load_mesh(name=mesh)
    #     super().__init__(mesh, Re, restart=restart)

    def get_mesh_loader(self):
=======
    def __init__(
        self,
        Re=100,
        mesh="medium",
        h5_file=None,
        control_method="direct",
        account_for_skin_friction=False,
    ):
        """
        controller(t, y) -> omega
        y = (CL, CD)
        omega = scalar rotation rate
        """
        self.account_for_skin_friction = account_for_skin_friction
        self.control_method = control_method
>>>>>>> e6f6749b
        from .mesh.cylinder import load_mesh

        return load_mesh

    def initialize_state(self):
        super().initialize_state()
        self.U_inf = fd.Constant((1.0, 0.0))

        # Set up tangential boundaries to cylinder
        theta = atan_2(ufl.real(self.y), ufl.real(self.x))  # Angle from origin
<<<<<<< HEAD
        rad = fd.Constant(0.5)
        self.u_ctrl = [
            ufl.as_tensor((rad * sin(theta), rad * cos(theta)))
        ]  # Tangential velocity
=======
        self.rad = fd.Constant(0.5)
        self.u_tan = ufl.as_tensor(
            (self.rad * sin(theta), self.rad * cos(theta))
        )  # Tangential velocity

        self.reset_control()
>>>>>>> e6f6749b

        self.ctrl_state = [float(self.omega)]
        # I_cm = 1/2 M R**2
        # taking I_cm for a plexiglass cylinder with R=0.05m & length = 1m
        self.I_cm = [0.0115846]
        self.controller_damping_coeff = [1 / self.TAU]

    def init_bcs(self, mixed=False):
        V, Q = self.function_spaces(mixed=mixed)

        # Define actual boundary conditions
        self.bcu_inflow = fd.DirichletBC(V, self.U_inf, self.INLET)
        # self.bcu_freestream = fd.DirichletBC(V, self.U_inf, self.FREESTREAM)
        self.bcu_freestream = fd.DirichletBC(
            V.sub(1), fd.Constant(0.0), self.FREESTREAM
        )  # Symmetry BCs
        self.bcu_actuation = [
            fd.DirichletBC(V, fd.interpolate(fd.Constant((0, 0)), V), self.CYLINDER)
        ]
        self.bcp_outflow = fd.DirichletBC(Q, fd.Constant(0), self.OUTLET)

        self.set_control(self.control)

    def collect_bcu(self):
        return [self.bcu_inflow, self.bcu_freestream, *self.bcu_actuation]

    def collect_bcp(self):
        return [self.bcp_outflow]

    def compute_forces(self, q=None):
        if q is None:
            q = self.q
        (u, p) = fd.split(q)
        # Lift/drag on cylinder
        force = -dot(self.sigma(u, p), self.n)
        CL = fd.assemble(2 * force[1] * ds(self.CYLINDER))
        CD = fd.assemble(2 * force[0] * ds(self.CYLINDER))
        return CL, CD

<<<<<<< HEAD
=======
    # get net shear force acting tangential to the surface of the cylinder
    # Implementing the general case of the article below:
    # http://www.homepages.ucl.ac.uk/~uceseug/Fluids2/Notes_Viscosity.pdf
    def shear_force(self, q=None):
        if q is None:
            q = self.q
        (u, p) = fd.split(q)
        (v, s) = fd.TestFunctions(self.mixed_space)

        # der of velocity wrt to the unit normal at the surface of the cylinder
        # equivalent to directional derivative along normal:
        # https://math.libretexts.org/Courses/University_of_California_Davis/UCD_Mat_21C%3A_Multivariate_Calculus/13%3A_Partial_Derivatives/13.5%3A_Directional_Derivatives_and_Gradient_Vectors#mjx-eqn-DD2v
        du_dn = dot(self.epsilon(u), self.n)

        # Get unit tangent vector
        # pulled from https://fenics-shells.readthedocs.io/_/downloads/en/stable/pdf/
        t = as_vector((-self.n[1], self.n[0]))

        du_dn_t = (dot(du_dn, t)) * t

        # get the sign from the tangential cmpnt
        direction = sign(dot(du_dn, t))

        return fd.assemble(
            (direction / self.Re * sqrt(du_dn_t[0] ** 2 + du_dn_t[1] ** 2))
            * ds(self.CYLINDER)
        )

    def update_rotation(self):
        # If the boundary condition has already been defined, update it
        #   otherwise, the control will be applied with self.init_bcs()
        #
        # TODO: Is this necessary, or could it be combined with `set_control()`?
        if hasattr(self, "bcu_cylinder"):
            self.bcu_cylinder._function_arg.assign(
                fd.project(self.omega * self.u_tan, self.velocity_space)
            )

    def clamp(self, u):
        return max(-self.MAX_CONTROL, min(self.MAX_CONTROL, u))

>>>>>>> e6f6749b
    def linearize_control(self, qB=None):
        """
        Solve linear problem with nonzero Dirichlet BCs to derive forcing term for unsteady DNS
        """
        if qB is None:
            qB = self.solve_steady()

        A = self.linearize_dynamics(qB, adjoint=False)
        # M = self.mass_matrix()
        self.linearize_bcs()  # Linearize BCs first (sets freestream to zero)
        self.set_control([1.0])  # Now change the cylinder rotation  TODO: FIX

        (v, _) = fd.TestFunctions(self.mixed_space)
        zero = fd.inner(fd.Constant((0, 0)), v) * fd.dx  # Zero RHS for linear form

        f = fd.Function(self.mixed_space)
        fd.solve(A == zero, f, bcs=self.collect_bcs())
        return f

    def linearize_bcs(self, mixed=True):
        self.reset_control(mixed=mixed)
        self.bcu_inflow.set_value(fd.Constant((0, 0)))
        self.bcu_freestream.set_value(fd.Constant(0.0))

    # def control_vec(self, act_idx=0):
    #     # TODO: should this be in FlowConfigBase??
    #     (v, _) = fd.TestFunctions(self.mixed_space)
    #     self.linearize_bcs()

    #     # self.linearize_bcs() should have reset control, need to perturb it now
    #     self.set_control(1.0)
    #     B = fd.assemble(
    #         inner(fd.Constant((0, 0)), v) * dx, bcs=self.collect_bcs()
    #     )  # As fd.Function

    #     self.reset_control()
    #     return [B]

    def num_controls(self):
        return 1

    def get_observations(self):
        return self.compute_forces()

    def set_damping(self, k_new):
        if not isinstance(k_new, list):
            k_new = [k_new]
        self.controller_damping_coeff = k_new
        return

    def get_inertia(self):
        return self.I_cm

    def get_damping(self):
        return self.controller_damping_coeff

    def get_ctrl_state(self):
        return self.ctrl_state

    def update_state(self, control, dt):
        if self.control_method == "indirect":
            """
            Update BCS of cylinder to new angular velocity using implicit euler solver according to diff eqn:

            omega_t[i+1] = omega_t[i] + (d_omega/dt)_t[i+1] * dt
                        = omega_t[i] + (control_t[i+1] - k_damping*omega_t[i+1] + shear_torque)/I_cm * dt

            omega_t[i+1] can be solved for directly in order to avoid using a costly root solver
            """
            if self.account_for_skin_friction:
                F_s = self.shear_force()
                tau_s = F_s * float(self.rad)
            else:
                tau_s = 0

            for (state, ctrl, I_cm, k_damp) in zip(
                self.ctrl_state, control, self.I_cm, self.controller_damping_coeff
            ):
                self.ctrl_state = [
                    (state + (ctrl + tau_s) * dt / I_cm) / (1 + k_damp * dt / I_cm)
                ]
        else:
            """Add a damping factor to the controller response

            If actual control is u and input is v, effectively
                du/dt = (1/tau)*(v - u)
            """
            for (u, v) in zip(self.ctrl_state, control):
                u = u + (dt / self.TAU) * (v - u)

    def evaluate_objective(self, q=None):
        CL, CD = self.compute_forces(q=q)
        return CD<|MERGE_RESOLUTION|>--- conflicted
+++ resolved
@@ -1,13 +1,8 @@
 import firedrake as fd
 import numpy as np
 import ufl
-<<<<<<< HEAD
 from firedrake import ds
-from ufl import atan_2, cos, dot, sin
-=======
-from firedrake import ds, dx
-from ufl import as_vector, atan_2, cos, dot, inner, sign, sin, sqrt
->>>>>>> e6f6749b
+from ufl import as_vector, atan_2, cos, dot, sign, sin, sqrt
 
 from .base import FlowConfigBase
 
@@ -22,36 +17,14 @@
     TAU = 0.556  # Time constant for controller damping (0.1*vortex shedding period)
     # TAU = 0.0556  # Time constant for controller damping (0.01*vortex shedding period)
 
-<<<<<<< HEAD
-    # def __init__(self, Re=100, mesh="medium", restart=None):
-    #     """
-    #     controller(t, y) -> omega
-    #     y = (CL, CD)
-    #     omega = scalar rotation rate
-    #     """
-    #     from .mesh.cylinder import load_mesh
-
-    #     mesh = load_mesh(name=mesh)
-    #     super().__init__(mesh, Re, restart=restart)
+    def __init__(
+        self, account_for_skin_friction=False, control_method="direct", **kwargs
+    ):
+        self.control_method = control_method
+        self.account_for_skin_friction = account_for_skin_friction
+        super().__init__(**kwargs)
 
     def get_mesh_loader(self):
-=======
-    def __init__(
-        self,
-        Re=100,
-        mesh="medium",
-        h5_file=None,
-        control_method="direct",
-        account_for_skin_friction=False,
-    ):
-        """
-        controller(t, y) -> omega
-        y = (CL, CD)
-        omega = scalar rotation rate
-        """
-        self.account_for_skin_friction = account_for_skin_friction
-        self.control_method = control_method
->>>>>>> e6f6749b
         from .mesh.cylinder import load_mesh
 
         return load_mesh
@@ -62,25 +35,15 @@
 
         # Set up tangential boundaries to cylinder
         theta = atan_2(ufl.real(self.y), ufl.real(self.x))  # Angle from origin
-<<<<<<< HEAD
         rad = fd.Constant(0.5)
         self.u_ctrl = [
             ufl.as_tensor((rad * sin(theta), rad * cos(theta)))
         ]  # Tangential velocity
-=======
-        self.rad = fd.Constant(0.5)
-        self.u_tan = ufl.as_tensor(
-            (self.rad * sin(theta), self.rad * cos(theta))
-        )  # Tangential velocity
 
-        self.reset_control()
->>>>>>> e6f6749b
-
-        self.ctrl_state = [float(self.omega)]
         # I_cm = 1/2 M R**2
         # taking I_cm for a plexiglass cylinder with R=0.05m & length = 1m
-        self.I_cm = [0.0115846]
-        self.controller_damping_coeff = [1 / self.TAU]
+        self.I_cm = 0.0115846
+        self.k_damp = 1 / self.TAU
 
     def init_bcs(self, mixed=False):
         V, Q = self.function_spaces(mixed=mixed)
@@ -114,8 +77,6 @@
         CD = fd.assemble(2 * force[0] * ds(self.CYLINDER))
         return CL, CD
 
-<<<<<<< HEAD
-=======
     # get net shear force acting tangential to the surface of the cylinder
     # Implementing the general case of the article below:
     # http://www.homepages.ucl.ac.uk/~uceseug/Fluids2/Notes_Viscosity.pdf
@@ -144,20 +105,6 @@
             * ds(self.CYLINDER)
         )
 
-    def update_rotation(self):
-        # If the boundary condition has already been defined, update it
-        #   otherwise, the control will be applied with self.init_bcs()
-        #
-        # TODO: Is this necessary, or could it be combined with `set_control()`?
-        if hasattr(self, "bcu_cylinder"):
-            self.bcu_cylinder._function_arg.assign(
-                fd.project(self.omega * self.u_tan, self.velocity_space)
-            )
-
-    def clamp(self, u):
-        return max(-self.MAX_CONTROL, min(self.MAX_CONTROL, u))
-
->>>>>>> e6f6749b
     def linearize_control(self, qB=None):
         """
         Solve linear problem with nonzero Dirichlet BCs to derive forcing term for unsteady DNS
@@ -182,20 +129,6 @@
         self.bcu_inflow.set_value(fd.Constant((0, 0)))
         self.bcu_freestream.set_value(fd.Constant(0.0))
 
-    # def control_vec(self, act_idx=0):
-    #     # TODO: should this be in FlowConfigBase??
-    #     (v, _) = fd.TestFunctions(self.mixed_space)
-    #     self.linearize_bcs()
-
-    #     # self.linearize_bcs() should have reset control, need to perturb it now
-    #     self.set_control(1.0)
-    #     B = fd.assemble(
-    #         inner(fd.Constant((0, 0)), v) * dx, bcs=self.collect_bcs()
-    #     )  # As fd.Function
-
-    #     self.reset_control()
-    #     return [B]
-
     def num_controls(self):
         return 1
 
@@ -205,19 +138,19 @@
     def set_damping(self, k_new):
         if not isinstance(k_new, list):
             k_new = [k_new]
-        self.controller_damping_coeff = k_new
+        self.k_damp = k_new
         return
 
     def get_inertia(self):
         return self.I_cm
 
     def get_damping(self):
-        return self.controller_damping_coeff
+        return self.k_damp
 
     def get_ctrl_state(self):
-        return self.ctrl_state
+        return self.control
 
-    def update_state(self, control, dt):
+    def update_controls(self, act, dt):
         if self.control_method == "indirect":
             """
             Update BCS of cylinder to new angular velocity using implicit euler solver according to diff eqn:
@@ -226,6 +159,8 @@
                         = omega_t[i] + (control_t[i+1] - k_damping*omega_t[i+1] + shear_torque)/I_cm * dt
 
             omega_t[i+1] can be solved for directly in order to avoid using a costly root solver
+
+            TODO: Generalize for other flows and add to FlowConfigBase
             """
             if self.account_for_skin_friction:
                 F_s = self.shear_force()
@@ -233,20 +168,12 @@
             else:
                 tau_s = 0
 
-            for (state, ctrl, I_cm, k_damp) in zip(
-                self.ctrl_state, control, self.I_cm, self.controller_damping_coeff
-            ):
-                self.ctrl_state = [
-                    (state + (ctrl + tau_s) * dt / I_cm) / (1 + k_damp * dt / I_cm)
-                ]
+            self.control[0] = [
+                (self.control[0] + (act[0] + tau_s) * dt / self.I_cm)
+                / (1 + self.k_damp * dt / self.I_cm)
+            ]
         else:
-            """Add a damping factor to the controller response
-
-            If actual control is u and input is v, effectively
-                du/dt = (1/tau)*(v - u)
-            """
-            for (u, v) in zip(self.ctrl_state, control):
-                u = u + (dt / self.TAU) * (v - u)
+            super().update_controls(act, dt)
 
     def evaluate_objective(self, q=None):
         CL, CD = self.compute_forces(q=q)

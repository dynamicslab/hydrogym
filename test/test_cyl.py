--- conflicted
+++ resolved
@@ -2,38 +2,23 @@
 
 import firedrake as fd
 import firedrake_adjoint as fda
-<<<<<<< HEAD
 import numpy as np
 import pytest
-=======
->>>>>>> 33bff4fb
 
 import hydrogym as gym
 
 
-<<<<<<< HEAD
-def test_import():
-=======
 def test_import_coarse():
->>>>>>> 33bff4fb
     flow = gym.flow.Cylinder(mesh="coarse")
     return flow
 
 
-<<<<<<< HEAD
-def test_import2():
-=======
 def test_import_medium():
->>>>>>> 33bff4fb
     flow = gym.flow.Cylinder(mesh="medium")
     return flow
 
 
-<<<<<<< HEAD
-def test_import3():
-=======
 def test_import_fine():
->>>>>>> 33bff4fb
     flow = gym.flow.Cylinder(mesh="fine")
     return flow
 
@@ -125,13 +110,7 @@
 
     # Compute the gradient with respect to the initial condition
     #   The option for Riesz representation here specifies that we should end up back in the primal space
-<<<<<<< HEAD
-    dq = fda.compute_gradient(
-        J, fda.Control(q0), options={"riesz_representation": "L2"}
-    )
-=======
     fda.compute_gradient(J, fda.Control(q0), options={"riesz_representation": "L2"})
->>>>>>> 33bff4fb
 
 
 def test_env_grad():
@@ -153,7 +132,6 @@
     A, M = flow.linearize(qB, backend="scipy")
     A_adj, M = flow.linearize(qB, adjoint=True, backend="scipy")
 
-<<<<<<< HEAD
 
 def solve_omega(torque, I_cm, t):
     if len(I_cm) > 1:
@@ -296,9 +274,4 @@
 #     assert shear_force > 0
 
 if __name__ == "__main__":
-    test_import()
-=======
-
-if __name__ == "__main__":
-    test_import_coarse()
->>>>>>> 33bff4fb
+    test_import_coarse()
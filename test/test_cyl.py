import time

import firedrake as fd
import firedrake_adjoint as fda
import numpy as np

import hydrogym.firedrake as hgym


def test_import_coarse():
    flow = hgym.Cylinder(mesh="coarse")
    return flow


def test_import_medium():
    flow = hgym.Cylinder(mesh="medium")
    return flow


def test_import_fine():
    flow = hgym.Cylinder(mesh="fine")
    return flow


def test_steady(tol=1e-3):
    flow = hgym.Cylinder(Re=100, mesh="medium")
    solver = hgym.NewtonSolver(flow)
    solver.solve()

    CL, CD = flow.compute_forces()
    assert abs(CL) < tol
    assert abs(CD - 1.2840) < tol  # Re = 100


def test_steady_rotation(tol=1e-3):
    flow = hgym.Cylinder(Re=100, mesh="medium")
    flow.set_control(0.1)

    solver = hgym.NewtonSolver(flow)
    solver.solve()

    # Lift/drag on cylinder
    CL, CD = flow.compute_forces()
    assert abs(CL - 0.0594) < tol
    assert abs(CD - 1.2852) < tol  # Re = 100


def test_steady_grad():
    flow = hgym.Cylinder(Re=100, mesh="coarse")

    # First test with AdjFloat
    omega = fda.AdjFloat(0.1)

    flow.set_control(omega)

    solver = hgym.NewtonSolver(flow)
    solver.solve()

    J = flow.evaluate_objective()
    dJ = fda.compute_gradient(J, fda.Control(omega))

    assert abs(dJ) > 0


def test_integrate():
    flow = hgym.Cylinder(mesh="coarse")
    dt = 1e-2
    hgym.integrate(flow, t_span=(0, 10 * dt), dt=dt)


def test_integrate_diff():
    flow = hgym.Cylinder(mesh="coarse")
    dt = 1e-2
    hgym.integrate(flow, t_span=(0, 10 * dt), dt=dt, method="IPCS_diff")


# Simple opposition control on lift
def feedback_ctrl(y, K=0.1):
    CL, CD = y
    return K * CL


def test_control():
    flow = hgym.Cylinder(mesh="coarse")
    dt = 1e-2

    solver = hgym.IPCS(flow, dt=dt)

    num_steps = 10
    for iter in range(num_steps):
        y = flow.get_observations()
        hgym.print(y)
        flow = solver.step(iter, control=feedback_ctrl(y))


def test_env():
    env_config = {
        "flow": hgym.Cylinder,
        "flow_config": {
            "mesh": "coarse",
        },
        "solver": hgym.IPCS,
    }
    env = hgym.FlowEnv(env_config)

    u = 0.0
    for _ in range(10):
        y, reward, done, info = env.step(u)
        print(y)
        u = feedback_ctrl(y)


<<<<<<< HEAD
=======
def test_grad():
    flow = gym.flow.Cylinder(mesh="coarse")

    omega = fda.AdjFloat(0.0)
    omega = fd.Constant(0.0)
    flow.set_control(omega)

    flow.solve_steady()
    CL, CD = flow.compute_forces()

    dJ = fda.compute_gradient(CD, fda.Control(omega))
    print(dJ.values())


>>>>>>> 4edcdb96
def test_sensitivity(dt=1e-2, num_steps=10):
    from ufl import dx, inner

    flow = hgym.Cylinder(mesh="coarse")

    # Store a copy of the initial condition to distinguish it from the time-varying solution
    q0 = flow.q.copy(deepcopy=True)
    flow.q.assign(
        q0, annotate=True
    )  # Note the annotation flag so that the assignment is tracked

    # Time step forward as usual
    flow = hgym.integrate(flow, t_span=(0, num_steps * dt), dt=dt, method="IPCS_diff")

    # Define a cost functional... here we're just using the energy inner product
    J = 0.5 * fd.assemble(inner(flow.u, flow.u) * dx)

    # Compute the gradient with respect to the initial condition
    #   The option for Riesz representation here specifies that we should end up back in the primal space
    dJ = fda.compute_gradient(
        J, fda.Control(q0), options={"riesz_representation": "L2"}
    )

    assert fd.assemble(inner(dJ, dJ) * dx) > 0


def test_env_grad():
    env_config = {
        "flow": hgym.Cylinder,
        "flow_config": {
            "mesh": "coarse",
        },
        "solver": hgym.IPCS_diff,
    }
    env = hgym.FlowEnv(env_config)

    # Simple opposition control on lift
    def feedback_ctrl(y, K=0.1):
        CL, CD = y
        return K * CL

    y = env.reset()
    J = fda.AdjFloat(0.0)
    K = fda.AdjFloat(0.0)
    for _ in range(10):
        u = feedback_ctrl(y, K=K)
        print(u, type(u))
        y, reward, done, info = env.step(u)
        J = J + reward
    dJ = fda.compute_gradient(J, fda.Control(K))

    assert abs(dJ.values()) > 0


def test_linearize():
    flow = hgym.Cylinder(mesh="coarse")

    solver = hgym.NewtonSolver(flow)
    qB = solver.solve()

    A, M = hgym.modeling.linearize(flow, qB, backend="scipy")
    A_adj, M = hgym.modeling.linearize(flow, qB, adjoint=True, backend="scipy")


def test_no_damp():
    print("")
    print("No Damp")
    time_start = time.time()
    flow = hgym.Cylinder(mesh="coarse", control_method="indirect")
    dt = 1e-2
    solver = hgym.IPCS(flow, dt=dt)

    # Since this feature is still experimental, modify actuator attributes *after*
    flow.actuators[0].implicit = True
    flow.actuators[0].k = 0

    # Apply steady torque for 0.1 seconds... should match analytical solution!
    tf = 0.1  # sec
    torque = 0.05  # Nm
    analytical_sol = [torque * tf / flow.I_CM]

    # Run sim
    num_steps = int(tf / dt)
    for iter in range(num_steps):
        flow = solver.step(iter, control=torque)

    print(flow.control_state, analytical_sol)

    final_torque = fd.Constant(flow.control_state[0]).values()
    assert np.isclose(final_torque, analytical_sol)

    print("finished @" + str(time.time() - time_start))


def test_fixed_torque():
    print("")
    print("Fixed Torque Convergence")
    time_start = time.time()
    flow = hgym.Cylinder(mesh="coarse", control_method="indirect")
    dt = 1e-3
    solver = hgym.IPCS(flow, dt=dt)
    flow.actuators[0].implicit = True

    # Obtain a torque value for which the system converges to a steady state angular velocity
    tf = 1e-2  # sec
    tau = flow.TAU
    desired_angvel = 2
    torque = desired_angvel / tau  # Nm

    # Run sim
    num_steps = int(tf / dt)
    for iter in range(num_steps):
        flow = solver.step(iter, control=torque)

        print(flow.control_state)

    final_torque = fd.Constant(flow.control_state[0]).values()
    assert np.isclose(final_torque, 2.0, atol=1e-3)

    print("finished @" + str(time.time() - time_start))


def isordered(arr):
    if len(arr) < 2:
        return True
    for i in range(len(arr) - 1):
        if arr[i] < arr[i + 1]:
            return False
        return True


# sin function feeding into the controller
# TODO: This is too big for a unit test - should go in examples or somewhere like that
# def test_convergence_test_varying_torque():
#     print("")
#     print("Convergence Test with Varying Torque Commands")
#     time_start = time.time()
#     # larger dt to compensate for longer tf
#     dt_list = [1e-2, 5e-3, 2.5e-3, 1e-3]
#     dt_baseline = 5e-4

#     flow = gym.flow.Cylinder(mesh="coarse", control_method="indirect")
#     solver = gym.ts.IPCS(flow, dt=dt_baseline)
#     tf = 1e-1  # sec
#     # torque = 50  # Nm

#     # First establish a baseline
#     num_steps = int(tf / dt_baseline)
#     for iter in range(num_steps):
#         # let it run for 3/4 of a period of a sin wave in 0.1 second
#         input = np.sin(47.12 * dt_baseline)
#         flow = solver.step(iter, control=input)

#     baseline_solution = flow.get_ctrl_state()[0]

#     solutions = []
#     errors = []

#     for dt in dt_list:
#         flow = gym.flow.Cylinder(mesh="coarse", control_method="indirect")
#         solver = gym.ts.IPCS(flow, dt=dt)

#         num_steps = int(tf / dt)
#         for iter in range(num_steps):
#             input = np.sin(47.2 * dt)
#             flow = solver.step(iter, control=input)
#         solutions.append(flow.get_ctrl_state()[0])
#         errors.append(np.abs(solutions[-1] - baseline_solution))

#     # assert solutions converge to baseline solution
#     assert isordered(errors)

#     print("finished @" + str(time.time() - time_start))


# Shear force test cases (shear force not fully implemented yet)

# def test_shearForce0():
#     flow = gym.flow.Cylinder(Re=100, mesh="coarse")
#     flow.set_control(fd.Constant(0.0))
#     flow.solve_steady()
#     shear_force = flow.shear_force()

#     assert np.isclose(shear_force, 0.0, rtol=1e-3, atol=1e-3)


# def test_shearForcePos():
#     flow = gym.flow.Cylinder(Re=100, mesh="coarse")
#     flow.set_control(fd.Constant(0.1))
#     flow.solve_steady()
#     shear_force = flow.shear_force()

#     assert shear_force < 0


# def test_shearForceNeg():
#     flow = gym.flow.Cylinder(Re=100, mesh="coarse")
#     flow.set_control(fd.Constant(-0.1))
#     flow.solve_steady()
#     shear_force = flow.shear_force()

#     assert shear_force > 0

if __name__ == "__main__":
<<<<<<< HEAD
    # test_no_damp()
    test_steady_grad()
    test_sensitivity()
    test_control()
    # test_no_damp()
    test_env_grad()
=======
    # test_import_coarse()
    test_grad()
>>>>>>> 4edcdb96
<|MERGE_RESOLUTION|>--- conflicted
+++ resolved
@@ -110,23 +110,6 @@
         u = feedback_ctrl(y)
 
 
-<<<<<<< HEAD
-=======
-def test_grad():
-    flow = gym.flow.Cylinder(mesh="coarse")
-
-    omega = fda.AdjFloat(0.0)
-    omega = fd.Constant(0.0)
-    flow.set_control(omega)
-
-    flow.solve_steady()
-    CL, CD = flow.compute_forces()
-
-    dJ = fda.compute_gradient(CD, fda.Control(omega))
-    print(dJ.values())
-
-
->>>>>>> 4edcdb96
 def test_sensitivity(dt=1e-2, num_steps=10):
     from ufl import dx, inner
 
@@ -331,14 +314,9 @@
 #     assert shear_force > 0
 
 if __name__ == "__main__":
-<<<<<<< HEAD
     # test_no_damp()
     test_steady_grad()
     test_sensitivity()
     test_control()
     # test_no_damp()
-    test_env_grad()
-=======
-    # test_import_coarse()
-    test_grad()
->>>>>>> 4edcdb96
+    test_env_grad()
--- conflicted
+++ resolved
@@ -3,13 +3,6 @@
 import hydrogym.firedrake as hgym
 
 
-<<<<<<< HEAD
-def test_import_coarse():
-  hgym.Step(mesh="coarse")
-
-
-=======
->>>>>>> e61a7323
 def test_import_medium():
   hgym.Step(mesh="medium")
 
@@ -19,22 +12,14 @@
 
 
 def test_steady():
-<<<<<<< HEAD
-  flow = hgym.Step(Re=100, mesh="coarse")
-=======
   flow = hgym.Step(Re=100, mesh="medium")
->>>>>>> e61a7323
 
   solver = hgym.NewtonSolver(flow)
   solver.solve()
 
 
 def test_steady_actuation():
-<<<<<<< HEAD
-  flow = hgym.Step(Re=100, mesh="coarse")
-=======
   flow = hgym.Step(Re=100, mesh="medium")
->>>>>>> e61a7323
   flow.set_control(1.0)
 
   solver = hgym.NewtonSolver(flow)
@@ -42,26 +27,6 @@
 
 
 def test_integrate():
-<<<<<<< HEAD
-  flow = hgym.Step(Re=100, mesh="coarse")
-  dt = 1e-3
-
-  hgym.integrate(flow, t_span=(0, 10 * dt), dt=dt, method="IPCS")
-
-
-def test_integrate_noise():
-  flow = hgym.Step(Re=100, mesh="coarse")
-  dt = 1e-3
-
-  hgym.integrate(flow, t_span=(0, 10 * dt), dt=dt, method="IPCS", eta=1.0)
-
-
-def test_control():
-  flow = hgym.Step(Re=100, mesh="coarse")
-  dt = 1e-3
-
-  solver = hgym.IPCS(flow, dt=dt)
-=======
   flow = hgym.Step(Re=100, mesh="medium")
   dt = 1e-3
 
@@ -84,50 +49,17 @@
   dt = 1e-3
 
   solver = hgym.SemiImplicitBDF(flow, dt=dt)
->>>>>>> e61a7323
 
   num_steps = 10
   for iter in range(num_steps):
     flow.get_observations()
-<<<<<<< HEAD
-    flow = solver.step(iter, control=0.1 * sin(solver.t))
-=======
     flow = solver.step(iter, control=0.1 * sin(iter * solver.dt))
->>>>>>> e61a7323
 
 
 def test_env():
   env_config = {
       "flow": hgym.Step,
       "flow_config": {
-<<<<<<< HEAD
-          "mesh": "coarse",
-          "Re": 100
-      },
-      "solver": hgym.IPCS,
-  }
-  env = hgym.FlowEnv(env_config)
-
-  for _ in range(10):
-    y, reward, done, info = env.step(0.1 * sin(env.solver.t))
-
-
-def test_grad():
-  flow = hgym.Step(Re=100, mesh="coarse")
-
-  c = fda.AdjFloat(0.0)
-  flow.set_control(c)
-
-  solver = hgym.NewtonSolver(flow)
-  solver.solve()
-
-  (y,) = flow.get_observations()
-
-  dy = fda.compute_gradient(y, fda.Control(c))
-
-  print(dy)
-  assert abs(dy) > 0
-=======
           "mesh": "medium",
           "Re": 100
       },
@@ -136,5 +68,4 @@
   env = hgym.FlowEnv(env_config)
 
   for i in range(10):
-    y, reward, done, info = env.step(0.1 * sin(i * env.solver.dt))
->>>>>>> e61a7323
+    y, reward, done, info = env.step(0.1 * sin(i * env.solver.dt))
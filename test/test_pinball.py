--- conflicted
+++ resolved
@@ -3,24 +3,15 @@
 import numpy as np
 import pyadjoint
 
-<<<<<<< HEAD
-
-def test_import():
-=======
 import hydrogym as gym
 
 
 def test_import_coarse():
->>>>>>> 33bff4fb
     flow = gym.flow.Pinball(mesh="coarse")
     return flow
 
 
-<<<<<<< HEAD
-def test_import2():
-=======
 def test_import_fine():
->>>>>>> 33bff4fb
     flow = gym.flow.Pinball(mesh="fine")
     return flow
 
@@ -52,11 +43,7 @@
         assert abs(CD[i] - CD_target[i]) < tol
 
 
-<<<<<<< HEAD
-def test_unsteady():
-=======
 def test_integrate():
->>>>>>> 33bff4fb
     flow = gym.flow.Pinball(mesh="coarse")
     dt = 1e-2
     gym.ts.integrate(flow, t_span=(0, 10 * dt), dt=dt)
@@ -70,11 +57,7 @@
     def feedback_ctrl(y, K=None):
         if K is None:
             K = -0.1 * np.ones((3, 3))  # [Inputs x outputs]
-<<<<<<< HEAD
-        CL, CD = y
-=======
         CL = y[:3]
->>>>>>> 33bff4fb
         return K @ CL
 
     solver = gym.ts.IPCS(flow, dt=dt)
@@ -92,14 +75,8 @@
     # Simple opposition control on lift
     def feedback_ctrl(y, K=None):
         if K is None:
-<<<<<<< HEAD
-            K = -0.1 * np.ones((3, 3))  # [Inputs x outputs]
-        CL, CD = y
-        return K @ CL
-=======
             K = -0.1 * np.ones((3, 6))  # [Inputs x outputs]
         return K @ y
->>>>>>> 33bff4fb
 
     u = 0.0
     for _ in range(10):
@@ -134,24 +111,14 @@
 def test_env_grad():
     # Simple feedback control on lift
     def feedback_ctrl(y, K):
-<<<<<<< HEAD
-        CL, CD = y
-        return K @ CL
-=======
         return K @ y
->>>>>>> 33bff4fb
 
     env_config = {"Re": 30, "differentiable": True, "mesh": "coarse"}
     env = gym.env.PinballEnv(env_config)
     y = env.reset()
     n_cyl = 3
-<<<<<<< HEAD
-    K = pyadjoint.create_overloaded_object(-0.1 * np.ones((n_cyl, n_cyl)))
-    J = 0.0
-=======
     K = pyadjoint.create_overloaded_object(np.zeros((n_cyl, 2 * n_cyl)))
     J = fda.AdjFloat(0.0)
->>>>>>> 33bff4fb
     for _ in range(10):
         y, reward, done, info = env.step(feedback_ctrl(y, K))
         J = J - reward
@@ -188,4 +155,4 @@
 #     A_adj, M = flow.linearize(qB, adjoint=True, backend='scipy')
 
 if __name__ == "__main__":
-    test_import()+    test_import_coarse()